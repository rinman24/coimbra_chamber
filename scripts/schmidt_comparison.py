--- conflicted
+++ resolved
@@ -5,9 +5,6 @@
 results = {'Pressure (Pa)': [], 'Temperature (K)': [],
 					'Ralative Humidity': [], 'Schmidt Mills': [],
 					'Schmidt Marrero': []}
-
-<<<<<<< HEAD
-=======
 
 # Gets relevant values, calculates Schmidt number for the testing range
 # and saves the results to a .csv file
@@ -27,8 +24,6 @@
 
 	return schmidt_mills, schmidt_marrero
 
-
->>>>>>> b826a3f8
 if __name__=="__main__":
 	for p in range(30000,100001,10000):
 		# Uses the model limit as the upper bound of the loop range
