--- conflicted
+++ resolved
@@ -4,19 +4,6 @@
 
 
 # Constants for test_sqldb.py
-<<<<<<< HEAD
-SETTINGS_TEST_1 = {'Duty': 10,
-                   'Pressure': 100000,
-                   'Temperature': 300}
-
-SETTINGS_TEST_2 = {'Duty': 20,
-                   'Pressure': 110000,
-                   'Temperature': 270}
-
-TEST_DIRECTORY = os.path.join(os.getcwd(), 'tests', 'data_transfer_test_files')
-
-=======
->>>>>>> 74f6022e
 CORRECT_FILE_LIST = [os.path.join(os.getcwd(), 'tests',
                                                'data_transfer_test_files',
                                                'test_01.tdms'),
@@ -49,159 +36,6 @@
                                                  'tdms_test_folder_full',
                                                  'test_04.tdms_index')]
 
-<<<<<<< HEAD
-TDMS_01_SETTING = {'Duty': '5.0',
-                   'Pressure': 100000,
-                   'Temperature': 285}
-
-TDMS_02_SETTING = {'Duty': '0.0',
-                   'Pressure': 100000,
-                   'Temperature': 280}
-
-TDMS_03_SETTING = {'Duty': '5.0',
-                   'Pressure': 100000,
-                   'Temperature': 280}
-
-TDMS_01_TEST = {'Author': 'author_01',
-                'DateTime':
-                    datetime(2018, 1, 29, 17, 54, 12),
-                'Description': 'description_01',
-                'IsMass': 1,
-                'TimeStep': 1}
-
-TDMS_02_TEST = {'Author': 'author_02',
-                'DateTime':
-                    datetime(2018, 1, 29, 17, 55, 10),
-                'Description': 'description_02',
-                'IsMass': 1,
-                'TimeStep': 1}
-
-TDMS_03_TEST = {'Author': 'author_03',
-                'DateTime':
-                    datetime(2018, 1, 29, 17, 50, 58),
-                'Description': 'description_03',
-                'IsMass': 0,
-                'TimeStep': 1}
-
-TDMS_04_TEST = {'Author': 'author_04',
-                'DateTime': datetime(2018, 1, 29, 17, 52, 24),
-                'Description': 'description_04',
-                'IsMass': 0,
-                'TimeStep': 1}
-
-TDMS_01_OBS_07 = {'CapManOk': 1,
-                  'DewPoint': '270.69',
-                  'Idx': 8,
-                  'OptidewOk': 1,
-                  'PowOut': '-0.0003',
-                  'PowRef': '-0.0003',
-                  'Pressure': 100393,
-                  'Mass': '0.0985090'}
-
-TDMS_02_OBS_07 = {'CapManOk': 1,
-                  'DewPoint': '270.93',
-                  'Idx': 7,
-                  'OptidewOk': 1,
-                  'PowOut': '-0.0004',
-                  'PowRef': '-0.0001',
-                  'Pressure': 100428,
-                  'Mass': '0.0985083'}
-
-TDMS_03_OBS_07 = {'CapManOk': 1,
-                  'DewPoint': '270.12',
-                  'Idx': 8,
-                  'OptidewOk': 1,
-                  'PowOut': '-0.0002',
-                  'PowRef': '-0.0000',
-                  'Pressure': 100463}
-
-TDMS_04_OBS_07 = {'CapManOk': 1,
-                  'DewPoint': '270.22',
-                  'Idx': 8,
-                  'OptidewOk': 1,
-                  'PowOut': '-0.0003',
-                  'PowRef': '0.0001',
-                  'Pressure': 100520}
-
-TEST_INDEX = 7
-TC_INDEX = 7
-
-TDMS_01_THM_07 = '284.66'
-
-TDMS_02_THM_07 = '283.55'
-
-TDMS_03_THM_07 = '282.43'
-
-TDMS_04_THM_07 = '282.29'
-
-TDMS_01_ADD_TEST = [(1, 'author_01', datetime(2018, 1, 29, 17, 54, 12),
-                     'description_01', 1, 1.00, 1, 1)]
-
-TDMS_02_ADD_TEST = [(2, 'author_02', datetime(2018, 1, 29, 17, 55, 10),
-                     'description_02', 1, 1.00, 2, 1)]
-
-TDMS_03_ADD_TEST = [(3, 'author_03', datetime(2018, 1, 29, 17, 50, 58),
-                     'description_03', 0, 1.00, 3, 1)]
-
-TDMS_04_ADD_TEST = [(4, 'author_04', datetime(2018, 1, 29, 17, 52, 24),
-                     'description_04', 0, 1.00, 2, 1)]
-
-GET_LAST_DEW_POINT = (
-    'SELECT'
-    '    DewPoint '
-    'FROM'
-    '    Observation '
-    'WHERE'
-    '    TestID={} '
-    'ORDER BY Idx DESC '
-    'LIMIT 1;')
-
-GET_TEMP_OBS = ("SELECT"
-                "    Temperature, ThermocoupleNum "
-                "FROM"
-                "    TempObservation "
-                "WHERE"
-                "    TestId={} "
-                "AND"
-                "    Idx={} "
-                "ORDER BY ThermocoupleNum ASC;")
-
-GET_OBS_DATA_M = ("SELECT"
-                  "    CapManOk, DewPoint, Mass,"
-                  "    OptidewOk, PowOut, PowRef, Pressure "
-                  "FROM"
-                  "    Observation "
-                  "WHERE"
-                  "    TestId={} "
-                  "AND"
-                  "    Idx ={};")
-
-GET_OBS_DATA_T = ("SELECT"
-                  "    CapManOk, DewPoint, OptidewOk,"
-                  "    PowOut, PowRef, Pressure "
-                  "FROM"
-                  "    Observation "
-                  "WHERE"
-                  "    TestId={} "
-                  "AND"
-                  "    Idx ={};")
-
-TEMP_OBS_1 = [284.61, 280.93, 281.07, 284.66, 286.26,
-              281.23, 280.92, 281.32, 280.82, 284.86]
-TEMP_OBS_2 = [283.44, 280.71, 280.9, 283.55, 284.4,
-              280.96, 280.59, 280.9, 280.56, 283.65]
-TEMP_OBS_3 = [283.59, 283.46, 283.34, 283.48, 282.84, 280.51, 280.82,
-              282.43, 282.56, 280.85, 280.37, 280.76, 280.39, 282.42]
-TEMP_OBS_4 = [283.54, 283.41, 283.28, 283.44, 282.59, 280.51, 280.81,
-              282.29, 282.41, 280.84, 280.33, 280.71, 280.37, 282.27]
-
-OBS_DATA_1 = (1, 270.7, 9.8509e-2, 1, -3e-4, 0, 100353)
-OBS_DATA_2 = (1, 270.93, 9.85083e-2, 1, -4e-4, -1e-4, 100428)
-OBS_DATA_3 = (1, 270.09, 1, -3e-4, -1e-4, 100458)
-OBS_DATA_4 = (1, 270.28, 1, -3e-4, -0e-4, 100472)
-
-=======
->>>>>>> 74f6022e
 # Constants for test_results.py
 NORM_TEST = [1, 3, 5, 4, 7]
 NORM_TEST_RESULT = [0, 1 / 3, 2 / 3, 1 / 2, 1]
