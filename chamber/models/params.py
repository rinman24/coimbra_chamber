--- conflicted
+++ resolved
@@ -76,14 +76,9 @@
     return schmidt
 
 
-<<<<<<< HEAD
 def get_grashof(p, t, t_dp, t_s):
     """
     Get Grashof number for vapor mixture.
-=======
-def get_grashof(p, t_e, t_dp, t_s):
-    """Get Grashof number for vapor mixture.
->>>>>>> 08c23a2e
 
     This function uses the humid air property getter functions in props.py to
     calculate the Grashof number, the ratio of the buoyant force and
@@ -92,15 +87,9 @@
     Parameters
     ----------
     p : int or float
-<<<<<<< HEAD
         Pressure in Pa
     t : int or float
         Dry bulb temperature in K
-=======
-        Pressure in Pa.
-    t_e : int or float
-        Dry bulb temperature in K.
->>>>>>> 08c23a2e
     t_dp : int or float
         Dew point temperature in K
     t_s : int or float
@@ -117,11 +106,7 @@
     >>> t_e = 290
     >>> t_dp = 280
     >>> t_s = 289.5
-<<<<<<< HEAD
     >>> get_grashof(p, t, t_dp, t_s)
-=======
-    >>> params.get_grashof(p, t_e, t_dp, t_s)
->>>>>>> 08c23a2e
     230.11072973650792
 
     """
