"""Docstring."""

import os
import mysql.connector as conn
from mysql.connector import errorcode

def connect_sqldb():
    """Use connect constructor to connect to a MySQL server.

    Uses environment variables MySqlUserName, MySqlCredentials, MySqlHost, and MySqlDataBase to
    connect to a MySQL server. The function returns both the connection object as well as the cursor
    object. If these variables are not already available use, for example: 
    
    $ export MySqlUserName=user
    
    in the shell.

    Returns
    -------
    cnx : MySQLConnection
    Returns the MySQL connection object
    """
    config = {'user': os.environ['MySqlUserName'],
              'password': os.environ['MySqlCredentials'],
              'host': os.environ['MySqlHost'],
              'database': os.environ['MySqlDataBase']}
    try:
        cnx = conn.connect(**config)
    except conn.Error as err:
        if err.errno == errorcode.ER_ACCESS_DENIED_ERROR:
            print("Something is wrong with your user name or password")
        elif err.errno == errorcode.ER_BAD_DB_ERROR:
            print("Database does not exist")
        else:
            print(err)
    else:
        return cnx

def create_tables(cur, tables):
    """Use a MySQL cursor object and a list names and DDL queries to create tables in the database.

    Uses a list of tuples where the 0 index is the name of the table and the 1 index is a string of
    MySQL DDL used to create the table. A list is required so that the DDL can be executed in order
    so that foreign key constraint errors do not occur.
    
    Parameters
    ----------
    cur : MySQLCursor
        Cursor used to interact with the MySQL database.
    tables : list
        List of table names and DDL query language. For example:
        [('UnitTest',
            "CREATE TABLE UnitTest ("
            "    UnitTestID TINYINT UNSIGNED NOT NULL AUTO_INCREMENT,"
            "    Number DECIMAL(5,2) NULL,"
            "    String VARCHAR(30) NULL,"
            "  PRIMARY KEY (`UnitTestID`)"
            ");"))]
    """
    for table in tables:
        name, ddl = table
        try:
            #print('\tCreating table {}: '.format(name), end='')
            cur.execute(ddl)
        except conn.Error as err:
            if err.errno == errorcode.ER_TABLE_EXISTS_ERROR:
                print('already exists.')
            else:
                print(err.msg)
        else:
            print("OK")

def insert_dml(table, row_data):
    """Use a table name and dictionay to return a MySQL insert DML query.

    Use the name of the table and a dictionary called row_data, where the keys are attribute names
    and the values are row data, to build and return a MySQL DML INSERT query. Please note that all
    the values in the row_data dictionary should be string types.

    Parameters
    ----------
    table : string
        Name of the MySQL database table to insert into.
    row_data : dict of strings
        Set of values to insert into the table. Keys should be column names and values should be the
        value to insert. 
        **Note: all values should be type string.**
    """
    query = (
        "INSERT INTO " + table + " "
        "    (" + ', '.join(row_data.keys()) + ")"
        "  VALUES"
        "    ('" + "', '".join(row_data.values()) + "');")
    return query

#def last_insert_id(cur):
    """
    THIS IS GETTING DEPRECIATED IN FAVOR OF
        id = cursor.lastrowid
    """
    #cur.execute("SELECT LAST_INSERT_ID();")
    #return cur.fetchone()[0]

def setting_exists(cur, setting):
<<<<<<< HEAD
    """Use the cursor and a setting dictionary to check if a setting already exists.

    Uses the setting dictionary where the keys are the columns in the Setting table and the values
    are the string values. The cursor executes a DML select statement and returns the SettingID if
    the setting exists and False if no setting matching the query exists.

    Parameters
    ----------
    cur : MySQLCursor
        Cursor used to interact with the MySQL database.
    setting : dict of strings
        Set of setting values to check for. Keys should be column names from the Setting table and
        values should be the value to insert. 
        **Note: all values should be type string.**
    
    Returns
    -------
    SettingID : int or False
        This is the primary key for the Setting table if the setting already exists. If the setting
        does not exist in the database the function returns False.
    """
=======
    """Use the cursor and a setting dictionary to check if a setting already exists."""
>>>>>>> e6c9c762
    query = (
        "SELECT SettingID FROM Setting"
        "  WHERE"
        "    InitialDewPoint = " + setting['InitialDewPoint'] + " AND"
        "    InitialDuty = " + setting['InitialDuty'] + " AND"
        "    InitialMass = " + setting['InitialMass'] + " AND"
        "    InitialPressure = " + setting['InitialPressure'] + " AND"
        "    InitialTemp = " + setting['InitialTemp'] + " AND"
        "    TimeStep = " + setting['TimeStep'] + ";")
    cur.execute(query)
    result = cur.fetchall()
    if not result:
        return False
    else:
<<<<<<< HEAD
        return result[0][0]
=======
        return result[0][0]

def list_tdms(file_path):
    """Returns a list of the .tdms files contained within the argument directory.

    Positional arguments:
    file_path -- string
    """
    regex = compile(".tdms")
    file_list = [file for file in os.listdir(file_path) if regex.match(file, len(file)-5)]
    return file_list

def get_settings(tdms_obj):
    """Returns a dictionary of the initial state of Tests in the TdmsFile object argument.

    Description: Returns Setting data for the provided in the argument
    TdmsFile, tdms_object in a dictionary formatted for insert_dml.
    
    Positional arguments:
    tdms_obj -- nptdms.TdmsFile
    """
    settings = {'InitialDewPoint': "{0:.2f}".format(round(tdms_obj.object("Data", "DewPoint").data[0], 2)),
        'InitialDuty': str(tdms_obj.object("Data", "DutyCycle").data[0]),
        'InitialMass': str(tdms_obj.object("Data", "Mass").data[0]),
        'InitialPressure': str(round(tdms_obj.object("Data", "Pressure").data[0],0)),
        'InitialTemp': "{0:.2f}".format(round(sum(tdms_obj.object("Data", "TC{}".format(x)).data[0] for x in range(3, 14))/11, 2)),
        'TimeStep': "{0:.2f}".format(tdms_obj.object("Settings", "TimeStep").data[0])
        }
    return settings

def get_tests(tdms_obj):
    """Returns a dictionary of the initial state of Settings in the TdmsFile object argument.

    Description: Builds a dictionary containing the initial state of Test in the TdmsFile,
    and formats the data to use with insert_dml. Uses a loop to parse through a double linked
    list to search for "Author" and "Description" data.
    
    Positional arguments:
    tdms_obj -- nptdms.TdmsFile
    """
    tests = { 'Author': "", 'DateTime': str(tdms_obj.object().properties['DateTime']).split(".", 1)[0],
        'Description': ""
        }

    for name, value in tdms_obj.object().properties.items():
        if name == "author":
            tests['Author'] = value
        if name == "description":
            tests['Description'] = value
    return tests

def get_obs(tdms_obj, idx):
    """Returns a dictionary of strings derived from tdms object observation data.
    
    Description: Returns observation data for the provided index, idx, in the argument
    TdmsFile, tdms_object in a dictionary formatted for insert_dml.

    Positional arguments:
    tdms_obj -- nptdms.TdmsFile
    idx -- int
    """
    observations = {'CapManOk': str(tdms_obj.object("Data", "CapManOk").data[idx]),
        'DewPoint': "{0:.2f}".format(round(tdms_obj.object("Data", "DewPoint").data[idx], 2)),
        'Duty': str(tdms_obj.object("Data", "DutyCycle").data[idx]),
        'Idx': str(tdms_obj.object("Data", "Idx").data[idx]),
        'Mass': str(tdms_obj.object("Data", "Mass").data[idx]),
        'OptidewOk': str(tdms_obj.object("Data", "OptidewOk").data[idx]),
        'PowOut': str(tdms_obj.object("Data", "PowOut").data[idx]),
        'PowRef': str(tdms_obj.object("Data", "PowRef").data[idx]),
        'Pressure': str(round(tdms_obj.object("Data", "Pressure").data[idx],0))
        }
    return observations

def get_temp(tdms_obj, data_idx, couple_idx):
    """Returns a dictionary of strings derived from tdms object temperature data.

    Description: Returns temperature data for the provided row index, idx, and thermocouple index,
    couple_idx, in the argument TdmsFile, tdms_object in a dictionary formatted for insert_dml.

    Positional arguments:
    tdms_obj -- nptdms.TdmsFile
    idx -- int
    """
    temp = {'ThermocoupleNum': str(couple_idx), 'Temperature': str(tdms_obj.object("Data", "TC{}".format(couple_idx)).data[data_idx])}
    return temp

def add_input(cur, directory):
    """Adds data from argument directory to the data base using aproreate helper functions.

    Description: Uses loops to structure calls to add_setting, add_test, add_obs, and add_temp
    to build and execute queries using insert_dml and populate the MySQL database for all .tdms
    files in the argument directory. Uses cursor to call insert_dml.

    Positional arguments:
    cur -- mysql.connector.cursor.MySQLCursor
    directory -- string
    """
    cur.execute("SET AUTOCOMMIT=0;")
    for file in list_tdms(directory):
        tdms_obj = TdmsFile(directory + file)
        test_id = add_test(cur, tdms_obj, str(add_setting(cur, tdms_obj)))
        range_int = len(tdms_obj.object("Data", "Idx").data)
        for obs_idx in range(range_int):
            obs_id = add_obs(cur, tdms_obj, str(test_id), obs_idx)
            add_temp(cur, tdms_obj, str(obs_id), obs_idx)

def add_setting(cur, tdms_obj):
    """Uses settings_exist and insert_dml to add settings to the data base and returns the setting id.
    
    Description: Uses cursor, cur to call insert_dml on a dictionary of Setting data
    built by get_setting using the argument TdmsFile, tdms_obj. Adds the new Setting and returns
    the new SettingID to the MySQL database if setting_exists returns false, or else returns
    the SettingID of the identical Setting found in the database.

    Positional arguments:
    cur -- mysql.connector.cursor.MySQLCursor
    tdms_obj -- nptdms.TdmsFile
    """
    settings = get_settings(tdms_obj)
    setting_id = setting_exists(cur, settings)
    if not setting_id:
        cur.execute(insert_dml("Setting", settings))
        setting_id = last_insert_id(cur)
    return setting_id

def add_test(cur, tdms_obj, setting_id):
    """Uses insert_dml to build a query for Test sql table and executes.

    Description: Uses cursor, cur to call insert_dml on a dictionary of Test data
    built by get_test using the argument TdmsFile, tdms_obj. Adds the foreign key
    SettingID, setting_id, to the dictionary before building the MySQL query.
    
    Positional arguments:
    cur -- mysql.connector.cursor.MySQLCursor
    tdms_obj -- nptdms.TdmsFile
    setting_id -- string
    """
    test = get_tests(tdms_obj)
    test["SettingID"] = setting_id
    test["TubeID"] = "1"#str(tdms_obj.object("Settings", "TubeID").data[0])
    cur.execute(insert_dml("Test", test))
    return last_insert_id(cur)

def add_obs(cur, tdms_obj, test_id, obs_idx):
    """Uses insert_dml to build a query for Test sql table and executes.
    
    Description: Uses cursor, cur to call insert_dml on a dictionary of observation data
    built by get_obs using the argument TdmsFile, tdms_obj, and index, obs_idx. Adds the
    foreign key TestID, test_id, to the dictionary before building the MySQL query.

    Positional arguments:
    cur -- mysql.connector.cursor.MySQLCursor
    tdms_obj -- nptdms.TdmsFile
    test_id -- string
    obs_idx -- int
    """
    obs = get_obs(tdms_obj, obs_idx)
    obs["TestID"] = test_id
    cur.execute(insert_dml("Observation", obs))
    return last_insert_id(cur)

def add_temp(cur, tdms_obj, obs_id, temp_idx):
    """Uses insert_dml to build a query for Test sql table and executes.
    
    Description: Uses cursor, cur to call insert_dml on a dictionary of TempObservation data
    built by looping through get_temp for each thermocouple using the argument TdmsFile, tdms_obj,
    and index, temp_idx. Adds the foreign key ObservationID, obs_id, to the dictionary before
    building the MySQL query.

    Positional arguments:
    cur -- mysql.connector.cursor.MySQLCursor
    tdms_obj -- nptdms.TdmsFile
    obs_id -- string
    temp_idx -- int
    """
    temp = {}
    temp["ObservationID"] = obs_id
    for couple_idx in range(14):
        temp.update(get_temp(tdms_obj, temp_idx, couple_idx))
        cur.execute(insert_dml("TempObservation", temp))
>>>>>>> e6c9c762
<|MERGE_RESOLUTION|>--- conflicted
+++ resolved
@@ -102,7 +102,6 @@
     #return cur.fetchone()[0]
 
 def setting_exists(cur, setting):
-<<<<<<< HEAD
     """Use the cursor and a setting dictionary to check if a setting already exists.
 
     Uses the setting dictionary where the keys are the columns in the Setting table and the values
@@ -124,9 +123,6 @@
         This is the primary key for the Setting table if the setting already exists. If the setting
         does not exist in the database the function returns False.
     """
-=======
-    """Use the cursor and a setting dictionary to check if a setting already exists."""
->>>>>>> e6c9c762
     query = (
         "SELECT SettingID FROM Setting"
         "  WHERE"
@@ -141,9 +137,6 @@
     if not result:
         return False
     else:
-<<<<<<< HEAD
-        return result[0][0]
-=======
         return result[0][0]
 
 def list_tdms(file_path):
@@ -323,5 +316,4 @@
     temp["ObservationID"] = obs_id
     for couple_idx in range(14):
         temp.update(get_temp(tdms_obj, temp_idx, couple_idx))
-        cur.execute(insert_dml("TempObservation", temp))
->>>>>>> e6c9c762
+        cur.execute(insert_dml("TempObservation", temp))